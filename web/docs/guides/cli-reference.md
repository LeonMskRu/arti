---
title: CLI Reference
---

<<<<<<< HEAD
Once you've obtained an [arti binary](/guides/compiling-arti), you may use the Command Line Interface (CLI) to run various commands for configuration. 

Once you obtain an arti binary, you can use it as a Command Line Interface (CLI).

The Arti CLI commands support a number [flags](#cli-flag-options) that can be used to configure the behavior of the command.
If you are running Arti through `cargo`, the flags are specified using the format:

```bash
cargo run -p arti --all-features <subcommand> -- <flags>
```

Alternatively, if you have already compiled the binary, you can pass the flags directly to the `arti` command using:

```bash
target/debug/arti <subcommand> <flag>
```

### Subcommands

| Subcommand | Description |
| --- | --- |
| `help` | Print help information. |
| `proxy` | Run Arti in SOCKS proxy mode, proxying connections through the Tor network. |

### Flag Options
=======
Once you have successfully compiled Arti, you can execute various commands through the Command Line Interface (CLI) for configuration purposes. 

To utilize the Arti CLI commands alongside specific flags, there are two main approaches available: using the `cargo` package manager or running the compiled binary directly.

When using `cargo`, you can run the command:

```bash
cargo run -p arti --all-features -- <flag>
```

Alternatively, if you've already compiled the binary, you can directly run the Arti CLI command:

```bash
target/debug/arti <flag>
```

### CLI flag Options
>>>>>>> 86eb7b71

| Flag | Description |
| --- | --- |
|`-c`,`--config <FILE>` | Specify which config file(s) to read. Usually, Arti uses the default config. See the sample file, [`arti-config-example.toml`](https://gitlab.torproject.org/tpo/core/arti/-/blob/main/crates/arti/src/arti-example-config.toml), to create your own configuration file.  |
| `--disable-fs-permission-checks` | Don't check permissions on the files in use. |
| `-h`, `--help` | Print help information. |
| `-l`, `--log-level` | Override the log level (usually one of 'trace', 'debug', 'info', 'warn', 'error'). |
| `-o <KEY=VALUE>` | Override config file parameters, using TOML-like syntax. |
<<<<<<< HEAD


### Usage Examples

For example, the following command is used to launch Arti in SOCKS proxy mode with the default settings. 

```bash
target/debug/arti proxy
```

To override the default settings, you can use the `-o` flag to specify the parameters you want to change. For example, the following command is used to launch Arti in SOCKS proxy mode with the default settings, but with the `proxy.port` parameter set to `9050`.

```bash
target/debug/arti proxy -o proxy.socks_port=9000
```

This starts Arti in SOCKS proxy mode using default settings, listening on port 9000 instead of 9150.

### Configuration File

The Arti CLI uses a configuration file to specify the parameters for the Arti instance. The default configuration file is `arti-config.toml`. You can override the default configuration file using the `-c` flag.

You can create your own configuration file by copying the sample file and modifying the parameters as needed. See the sample file [`arti-config-example.toml`](https://gitlab.torproject.org/tpo/core/arti/-/blob/main/crates/arti/src/arti-example-config.toml) to create your own configuration file.
=======
| `proxy` | Run Arti in SOCKS proxy mode, proxying connections through the Tor network. |
>>>>>>> 86eb7b71
<|MERGE_RESOLUTION|>--- conflicted
+++ resolved
@@ -2,10 +2,7 @@
 title: CLI Reference
 ---
 
-<<<<<<< HEAD
-Once you've obtained an [arti binary](/guides/compiling-arti), you may use the Command Line Interface (CLI) to run various commands for configuration. 
-
-Once you obtain an arti binary, you can use it as a Command Line Interface (CLI).
+Once you've obtained an [arti binary](/guides/compiling-arti), you may use the Command Line Interface (CLI) to run various commands. 
 
 The Arti CLI commands support a number [flags](#cli-flag-options) that can be used to configure the behavior of the command.
 If you are running Arti through `cargo`, the flags are specified using the format:
@@ -28,25 +25,6 @@
 | `proxy` | Run Arti in SOCKS proxy mode, proxying connections through the Tor network. |
 
 ### Flag Options
-=======
-Once you have successfully compiled Arti, you can execute various commands through the Command Line Interface (CLI) for configuration purposes. 
-
-To utilize the Arti CLI commands alongside specific flags, there are two main approaches available: using the `cargo` package manager or running the compiled binary directly.
-
-When using `cargo`, you can run the command:
-
-```bash
-cargo run -p arti --all-features -- <flag>
-```
-
-Alternatively, if you've already compiled the binary, you can directly run the Arti CLI command:
-
-```bash
-target/debug/arti <flag>
-```
-
-### CLI flag Options
->>>>>>> 86eb7b71
 
 | Flag | Description |
 | --- | --- |
@@ -55,8 +33,6 @@
 | `-h`, `--help` | Print help information. |
 | `-l`, `--log-level` | Override the log level (usually one of 'trace', 'debug', 'info', 'warn', 'error'). |
 | `-o <KEY=VALUE>` | Override config file parameters, using TOML-like syntax. |
-<<<<<<< HEAD
-
 
 ### Usage Examples
 
@@ -78,7 +54,4 @@
 
 The Arti CLI uses a configuration file to specify the parameters for the Arti instance. The default configuration file is `arti-config.toml`. You can override the default configuration file using the `-c` flag.
 
-You can create your own configuration file by copying the sample file and modifying the parameters as needed. See the sample file [`arti-config-example.toml`](https://gitlab.torproject.org/tpo/core/arti/-/blob/main/crates/arti/src/arti-example-config.toml) to create your own configuration file.
-=======
-| `proxy` | Run Arti in SOCKS proxy mode, proxying connections through the Tor network. |
->>>>>>> 86eb7b71
+You can create your own configuration file by copying the sample file and modifying the parameters as needed. See the sample file [`arti-config-example.toml`](https://gitlab.torproject.org/tpo/core/arti/-/blob/main/crates/arti/src/arti-example-config.toml) to create your own configuration file.