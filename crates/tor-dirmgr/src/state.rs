--- conflicted
+++ resolved
@@ -959,12 +959,7 @@
     #![allow(clippy::unwrap_used)]
     #![allow(clippy::cognitive_complexity)]
     use super::*;
-<<<<<<< HEAD
-    use crate::{Authority, DownloadScheduleConfig};
-=======
     use crate::{Authority, AuthorityBuilder, DownloadScheduleConfig};
-    use std::convert::TryInto;
->>>>>>> ed1f5abe
     use std::sync::{
         atomic::{self, AtomicBool},
         Arc,
