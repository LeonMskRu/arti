--- conflicted
+++ resolved
@@ -93,13 +93,9 @@
 
 // ---------- public exports ----------
 
-<<<<<<< HEAD
-pub use crate::netdir::NetdirProviderShutdown;
 #[cfg(feature = "acme")]
 #[cfg_attr(docsrs, doc(cfg(feature = "acme")))]
 pub use acme::{OnionCaa, OnionCaaError, OnionCsrError};
-=======
->>>>>>> dfe46e33
 pub use anon_level::Anonymity;
 pub use config::OnionServiceConfig;
 pub use err::{ClientError, EstablishSessionError, FatalError, IntroRequestError, StartupError};
@@ -416,7 +412,7 @@
 
     /// Creates and signs an in-band CAA RRSet for requesting an X.509 certificate for the onion
     /// address of this service. The signature is constructed according to draft-ietf-acme-onion.
-    pub fn get_onion_caa<R: SleepProvider>(
+    pub fn get_onion_caa(
         &self,
         expiry: u64,
         now: SystemTime,
