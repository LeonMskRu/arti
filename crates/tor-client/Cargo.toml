--- conflicted
+++ resolved
@@ -25,11 +25,7 @@
 tor-proto = { path="../tor-proto", version="0.0.0" }
 tor-rtcompat = { path="../tor-rtcompat", version="0.0.0" }
 
-<<<<<<< HEAD
-=======
-anyhow = "1.0.38"
 derive_builder = "0.10.2"
->>>>>>> 36febf7c
 futures = "0.3.13"
 tracing = "0.1.26"
 serde = { version = "1.0.124", features = ["derive"] }
