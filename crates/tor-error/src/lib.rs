--- conflicted
+++ resolved
@@ -60,18 +60,15 @@
 //
 // # Split on the place which caused the error
 //
-// Every ErrorKind should have an associated "location" in which it occurred. If
-// a problem can happen in two different "locations", it should have two
-// different ErrorKinds.
+// Every ErrorKind should generally have an associated "location" in
+// which it occurred.  If a problem can happen in two different
+// "locations", it should have two different ErrorKinds.  (This goal
+// may be frustrated sometimes by difficulty in determining where exactly
+// a given error occurred.)
 //
 // The location of an ErrorKind should always be clear from its name.  If is not
 // clear, add a location-related word to the name of the ErrorKind.
 //
-<<<<<<< HEAD
-// Unless we expect and intend the user or programmer to exercise an ability to influence which
-// remote entities we try to use, we should not distinguish between the different kinds of remote
-// Tor entity, nor between the different protocols or protocol layers which we use.
-=======
 // For the purposes of this discussion, the following locations exist:
 //   - Process:  Our code, or the application code using it.  These errors don't
 //     usually need a special prefix.
@@ -87,7 +84,6 @@
 //     exit's connection to the real internet,  or with the remote host that the
 //     exit is talking to.  (This kind of error can also indicate that the exit
 //     is lying.)
->>>>>>> 0513a1d8
 //
 // ## Lump any locations more fine-grained than that.
 //
