[package]
name = "arti"
version = "1.2.8"
authors = ["The Tor Project, Inc.", "Nick Mathewson <nickm@torproject.org>"]
edition = "2021"
rust-version = "1.77"
license = "MIT OR Apache-2.0"
homepage = "https://gitlab.torproject.org/tpo/core/arti/-/wikis/home"
description = "A rust implementation of the Tor privacy tools."
keywords = ["tor", "arti", "privacy", "anonymity"]
categories = ["command-line-utilities", "cryptography"]
repository = "https://gitlab.torproject.org/tpo/core/arti.git/"
#
# We need a runtime
# @@ test-all-crates conditional-option minimal --features=default-runtime

[features]
default = [
    "default-runtime",
    "dns-proxy",
    "harden",
    "compression",
    "bridge-client",
    "pt-client",
    "onion-service-client",
    "vanguards",
]

full = [
    "memquota",
    "onion-service-client",
    "onion-service-service",
    "vanguards",
    "async-std",
    "tokio",
    "native-tls",
    "journald",
    "arti-client/full",
    "dns-proxy",
    "harden",
    "compression",
    "bridge-client",
    "pt-client",
    "arti-rpcserver?/full",
    "fs-mistrust/full",
    "safelog/full",
    "tor-config/full",
    "tor-error/full",
    "tor-rtcompat/full",
    "tor-socksproto/full",
    "tor-rpcbase?/full",
    "tor-hsrproxy?/full",
    "tor-hsservice?/full",
<<<<<<< HEAD
    "tor-hscrypto?/full",
    "arti-relay?/full",
=======
>>>>>>> b112859a
    "tor-async-utils/full",
]

async-std = ["arti-client/async-std", "tor-rtcompat/async-std", "async-ctrlc", "signal-hook", "signal-hook-async-std"]
bridge-client = ["arti-client/bridge-client"]
default-runtime = ["tokio", "native-tls"]
dns-proxy = ["hickory-proto"]
experimental-api = ["arti-client/experimental-api", "visibility", "__is_experimental"]
harden = ["secmem-proc"]
keymgr = ["arti-client/keymgr", "__is_experimental"]
memquota = ["arti-client/memquota"]
tokio = ["tokio-crate", "arti-client/tokio", "tor-rtcompat/tokio", "tokio-util"]
native-tls = ["arti-client/native-tls", "tor-rtcompat/native-tls"]
onion-service-client = ["arti-client/onion-service-client"]
onion-service-service = ["arti-client/onion-service-service", "tor-hsrproxy", "tor-hsservice", "tor-hscrypto", "tor-netdoc"]
onion-service-acme = ["tor-hsservice/acme"]
vanguards = ["arti-client/vanguards"]
hs-pow = ["arti-client/hs-pow"]
pt-client = ["bridge-client", "arti-client/pt-client"]
ctor-keystore = ["arti-client/ctor-keystore", "__is_experimental"]

# This is not nonadditive from a software POV, but we mark it as such because it
# includes code licensed under the old OpenSSL license (which was 4-clause BSD),
# which in turn introduces a GPL-incompatibility.
rustls = ["arti-client/rustls", "tor-rtcompat/rustls", "rustls-crate", "__is_nonadditive"]

# depends directly on arti-client/static so native-tls doesn't get automatically included
static = ["arti-client/static", "__is_nonadditive"]
static-sqlite = ["arti-client/static-sqlite", "__is_nonadditive"]
static-native-tls = ["arti-client/static-native-tls", "native-tls", "__is_nonadditive"]
journald = ["tracing-journald"]

accel-sha1-asm = ["arti-client/accel-sha1-asm", "__is_nonadditive"]
accel-openssl = ["arti-client/accel-openssl", "__is_nonadditive"]

__is_nonadditive = []

compression = ["arti-client/compression"]

# This feature flag enables experimental features that are not supported. Turning it on may
# void your API.
experimental = [
    "arti-client/experimental",
    "experimental-api",
    "hs-pow",
    "keymgr",
    "restricted-discovery",
    "rpc",
    "hsc",
    "tor-hsservice/experimental",
]
rpc = ["arti-rpcserver", "tor-rpcbase", "derive-deftly", "__is_experimental"]

restricted-discovery = ["tor-hsservice/restricted-discovery", "__is_experimental"]
hsc = ["onion-service-client", "experimental-api", "keymgr", "__is_experimental", "dialoguer"]
__is_experimental = []

[dependencies]
anyhow = "1.0.23"
arti-client = { package = "arti-client", path = "../arti-client", version = "0.23.0", default-features = false, features = [
    "anyhow",
] }
arti-rpcserver = { path = "../arti-rpcserver", version = "0.23.0", optional = true }
async-ctrlc = { version = "1.2.0", optional = true }
dialoguer = { version = "0.11.0", optional = true }
cfg-if = "1.0.0"
clap = { version = "4.3.24", features = ["string", "wrap_help", "derive"] }
derive_builder = { version = "0.11", package = "derive_builder_fork_arti" }
derive-deftly = { version = "0.14", optional = true }
fs-mistrust = { path = "../fs-mistrust", version = "0.8.0" }
futures = "0.3.14"
hickory-proto = { version = "0.24.0", optional = true }
humantime = "2"
humantime-serde = "1.1.1"
itertools = "0.13.0"
libc = "0.2"
notify = { version = "6.0", default-features = false, features = ["macos_kqueue"] }
paste = "1"
postage = { version = "0.5.0", default-features = false, features = ["futures-traits"] }
rlimit = "0.10.1"
rustls-crate = { package = "rustls", version = "0.23.5", optional = true, default-features = false, features = [
    "tls12",
    "logging",
    "ring",
] }
safelog = { path = "../safelog", version = "0.4.0" }
secmem-proc = { version = "0.3.4", optional = true }
serde = { version = "1.0.103", features = ["derive"] }
signal-hook = { version = "0.3", optional = true }
signal-hook-async-std = { version = "0.2", optional = true }
thiserror = "1"
time = "0.3.18"
tokio-crate = { package = "tokio", version = "1.7", optional = true, features = ["signal"] }
tokio-util = { version = "0.7.0", features = ["compat"], optional = true }
toml = "0.8.8"
tor-async-utils = { path = "../tor-async-utils", version = "0.23.0" }
tor-config = { path = "../tor-config", version = "0.23.0" }
tor-error = { path = "../tor-error", version = "0.23.0", default-features = false, features = ["tracing"] }
tor-hsrproxy = { path = "../tor-hsrproxy", version = "0.23.0", optional = true }
tor-hsservice = { path = "../tor-hsservice", version = "0.23.0", optional = true }
tor-hscrypto = { path = "../tor-hscrypto", version = "0.23.0", optional = true }
tor-netdoc = { path = "../tor-netdoc", version = "0.23.0", optional = true }
tor-rpcbase = { path = "../tor-rpcbase", version = "0.23.0", optional = true }
tor-rtcompat = { path = "../tor-rtcompat", version = "0.23.0", default-features = false }
tor-socksproto = { path = "../tor-socksproto", version = "0.23.0" }
tracing = "0.1.36"
tracing-appender = "0.2.0"
tracing-journald = { version = "0.3.0", optional = true }
tracing-subscriber = { version = "0.3.0", features = ["env-filter"] }
visibility = { version = "0.1.0", optional = true }
base64ct = { version = "1.5.1", features = ["alloc"] }

[dev-dependencies]
arti-client = { package = "arti-client", path = "../arti-client", version = "0.23.0", default-features = false, features = [
    "testing",
] }
derive_more = { version = "1.0.0", features = ["full"] }
itertools = "0.13.0"
postage = { version = "0.5.0", default-features = false, features = ["futures-traits"] }
regex = { version = "1", default-features = false, features = ["std"] }
serde_json = "1.0.50"
tempfile = "3"
test-temp-dir = { version = "0.3.0", path = "../test-temp-dir" }
tor-async-utils = { version = "0.23.0", path = "../tor-async-utils" }
tor-config = { path = "../tor-config", version = "0.23.0", features = ["testing"] }
tor-memquota = { version = "0.23.0", path = "../tor-memquota", default-features = false, features = ["testing"] }
tor-rtmock = { path = "../tor-rtmock", version = "0.23.0" }
trycmd = "0.15.4"

[target.'cfg(windows)'.dependencies]
winapi = { version = "0.3.8", features = ["winerror"] }
[package.metadata.docs.rs]
all-features = true<|MERGE_RESOLUTION|>--- conflicted
+++ resolved
@@ -51,11 +51,8 @@
     "tor-rpcbase?/full",
     "tor-hsrproxy?/full",
     "tor-hsservice?/full",
-<<<<<<< HEAD
     "tor-hscrypto?/full",
     "arti-relay?/full",
-=======
->>>>>>> b112859a
     "tor-async-utils/full",
 ]
 
